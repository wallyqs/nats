// Copyright 2012-2015 Apcera Inc. All rights reserved.

// A Go client for the NATS messaging system (https://nats.io).
package nats

import (
	"bufio"
	"bytes"
	"crypto/rand"
	"crypto/tls"
	"encoding/hex"
	"encoding/json"
	"errors"
	"fmt"
	"io"
	"net"
	"net/url"
	"regexp"
	"strconv"
	"strings"
	"sync"
	"sync/atomic"
	"time"
	"unsafe"

	mrand "math/rand"
)

const (
	Version              = "1.1.4"
	DefaultURL           = "nats://localhost:4222"
	DefaultPort          = 4222
	DefaultMaxReconnect  = 60
	DefaultReconnectWait = 2 * time.Second
	DefaultTimeout       = 2 * time.Second
	DefaultPingInterval  = 2 * time.Minute
	DefaultMaxPingOut    = 2
	DefaultMaxChanLen    = 65536
	RequestChanLen       = 4
	LangString           = "go"
)

// For detection and proper handling of a Stale Connection
const STALE_CONNECTION = "Stale Connection"

var (
	ErrConnectionClosed   = errors.New("nats: Connection Closed")
	ErrSecureConnRequired = errors.New("nats: Secure Connection required")
	ErrSecureConnWanted   = errors.New("nats: Secure Connection not available")
	ErrSecureConnFailed   = errors.New("nats: Secure Connection failed")
	ErrBadSubscription    = errors.New("nats: Invalid Subscription")
	ErrBadSubject         = errors.New("nats: Invalid Subject")
	ErrSlowConsumer       = errors.New("nats: Slow Consumer, messages dropped")
	ErrTimeout            = errors.New("nats: Timeout")
	ErrBadTimeout         = errors.New("nats: Timeout Invalid")
	ErrAuthorization      = errors.New("nats: Authorization Failed")
	ErrNoServers          = errors.New("nats: No servers available for connection")
	ErrJsonParse          = errors.New("nats: Connect message, json parse err")
	ErrChanArg            = errors.New("nats: Argument needs to be a channel type")
	ErrStaleConnection    = errors.New("nats: " + STALE_CONNECTION)
	ErrMaxPayload         = errors.New("nats: Maximum Payload Exceeded")
)

var DefaultOptions = Options{
	AllowReconnect: true,
	MaxReconnect:   DefaultMaxReconnect,
	ReconnectWait:  DefaultReconnectWait,
	Timeout:        DefaultTimeout,
	PingInterval:   DefaultPingInterval,
	MaxPingsOut:    DefaultMaxPingOut,
	SubChanLen:     DefaultMaxChanLen,
}

type Status int

const (
	DISCONNECTED = Status(iota)
	CONNECTED
	CLOSED
	RECONNECTING
	CONNECTING
)

// ConnHandlers are used for asynchronous events such as
// disconnected and closed connections.
type ConnHandler func(*Conn)

// ErrHandlers are used to process asynchronous errors encountered
// while processing inbound messages.
type ErrHandler func(*Conn, *Subscription, error)

// Options can be used to create a customized Connection.
type Options struct {
	Url            string
	Servers        []string
	NoRandomize    bool
	Name           string
	Verbose        bool
	Pedantic       bool
	Secure         bool
	TLSConfig      *tls.Config
	AllowReconnect bool
	MaxReconnect   int
	ReconnectWait  time.Duration
	Timeout        time.Duration
	ClosedCB       ConnHandler
	DisconnectedCB ConnHandler
	ReconnectedCB  ConnHandler
	AsyncErrorCB   ErrHandler

	PingInterval time.Duration // disabled if 0 or negative
	MaxPingsOut  int

	// The size of the buffered channel used between the socket
	// Go routine and the message delivery or sync subscription.
	SubChanLen int
}

const (
	// Scratch storage for assembling protocol headers
	scratchSize = 512

	// The size of the bufio reader/writer on top of the socket.
	defaultBufSize = 32768

	// The size of the bufio while we are reconnecting
	defaultPendingSize = 1024 * 1024

	// The buffered size of the flush "kick" channel
	flushChanSize = 1024

	// Default server pool size
	srvPoolSize = 4
)

// A Conn represents a bare connection to a nats-server. It will send and receive
// []byte payloads.
type Conn struct {
	Statistics
	mu      sync.Mutex
	Opts    Options
	wg      sync.WaitGroup
	url     *url.URL
	conn    net.Conn
	srvPool []*srv
	bw      *bufio.Writer
	pending *bytes.Buffer
	fch     chan bool
	info    serverInfo
	_       uint32 // needed to correctly align the following ssid field on i386 systems
	ssid    int64
	subs    map[int64]*Subscription
	mch     chan *Msg
	pongs   []chan bool
	scratch [scratchSize]byte
	status  Status
	err     error
	ps      *parseState
	ptmr    *time.Timer
	pout    int
}

// A Subscription represents interest in a given subject.
type Subscription struct {
	mu  sync.Mutex
	sid int64

	// Subject that represents this subscription. This can be different
	// than the received subject inside a Msg if this is a wildcard.
	Subject string

	// Optional queue group name. If present, all subscriptions with the
	// same name will form a distributed queue, and each message will
	// only be processed by one member of the group.
	Queue string

	msgs      uint64
	delivered uint64
	bytes     uint64
	max       uint64
	conn      *Conn
	mcb       MsgHandler
	mch       chan *Msg
	sc        bool
}

// Msg is a structure used by Subscribers and PublishMsg().
type Msg struct {
	Subject string
	Reply   string
	Data    []byte
	Sub     *Subscription
}

// Tracks various stats received and sent on this connection,
// including counts for messages and bytes.
type Statistics struct {
	InMsgs     uint64
	OutMsgs    uint64
	InBytes    uint64
	OutBytes   uint64
	Reconnects uint64
}

// Tracks individual backend servers.
type srv struct {
	url         *url.URL
	didConnect  bool
	reconnects  int
	lastAttempt time.Time
}

type serverInfo struct {
	Id           string `json:"server_id"`
	Host         string `json:"host"`
	Port         uint   `json:"port"`
	Version      string `json:"version"`
	AuthRequired bool   `json:"auth_required"`
	TLSRequired  bool   `json:"ssl_required"`
	MaxPayload   int64  `json:"max_payload"`
}

type connectInfo struct {
	Verbose  bool   `json:"verbose"`
	Pedantic bool   `json:"pedantic"`
	User     string `json:"user,omitempty"`
	Pass     string `json:"pass,omitempty"`
	Ssl      bool   `json:"ssl_required"`
	Name     string `json:"name"`
	Lang     string `json:"lang"`
	Version  string `json:"version"`
}

// MsgHandler is a callback function that processes messages delivered to
// asynchronous subscribers.
type MsgHandler func(msg *Msg)

// Connect will attempt to connect to the NATS server.
// The url can contain username/password semantics.
func Connect(url string) (*Conn, error) {
	opts := DefaultOptions
	opts.Url = url
	return opts.Connect()
}

// SecureConnect will attempt to connect to the NATS server using TLS.
// The url can contain username/password semantics.
func SecureConnect(url string) (*Conn, error) {
	opts := DefaultOptions
	opts.Url = url
	opts.Secure = true
	return opts.Connect()
}

// Connect will attempt to connect to a NATS server with multiple options.
func (o Options) Connect() (*Conn, error) {
	nc := &Conn{Opts: o}
	if nc.Opts.MaxPingsOut == 0 {
		nc.Opts.MaxPingsOut = DefaultMaxPingOut
	}
	// Allow old default for channel length to work correctly.
	if nc.Opts.SubChanLen == 0 {
		nc.Opts.SubChanLen = DefaultMaxChanLen
	}

	if err := nc.setupServerPool(); err != nil {
		return nil, err
	}
	if err := nc.connect(); err != nil {
		return nil, err
	}
	return nc, nil
}

const (
	_CRLF_  = "\r\n"
	_EMPTY_ = ""
	_SPC_   = " "
	_PUB_P_ = "PUB "
)

const (
	_OK_OP_   = "+OK"
	_ERR_OP_  = "-ERR"
	_MSG_OP_  = "MSG"
	_PING_OP_ = "PING"
	_PONG_OP_ = "PONG"
	_INFO_OP_ = "INFO"
)

const (
	conProto   = "CONNECT %s" + _CRLF_
	pingProto  = "PING" + _CRLF_
	pongProto  = "PONG" + _CRLF_
	pubProto   = "PUB %s %s %d" + _CRLF_
	subProto   = "SUB %s %s %d" + _CRLF_
	unsubProto = "UNSUB %d %s" + _CRLF_
)

// Return bool indicating if we have more servers to try to establish a connection.
func (nc *Conn) serversAvailable() bool {
	for _, s := range nc.srvPool {
		if s != nil {
			return true
		}
	}
	return false
}

func (nc *Conn) debugPool(str string) {
	_, cur := nc.currentServer()
	fmt.Printf("%s\n", str)
	for i, s := range nc.srvPool {
		if s == cur {
			fmt.Printf("\t*%d: %v\n", i+1, s.url)
		} else {
			fmt.Printf("\t%d: %v\n", i+1, s.url)
		}
	}
}

// Return the currently selected server
func (nc *Conn) currentServer() (int, *srv) {
	for i, s := range nc.srvPool {
		if s == nil {
			continue
		}
		if s.url == nc.url {
			return i, s
		}
	}
	return -1, nil
}

// Pop the current server and put onto the end of the list. Select head of list as long
// as number of reconnect attempts under MaxReconnect.
func (nc *Conn) selectNextServer() (*srv, error) {
	i, s := nc.currentServer()
	if i < 0 {
		return nil, ErrNoServers
	}
	sp := nc.srvPool
	num := len(sp)
	copy(sp[i:num-1], sp[i+1:num])
	max_reconnect := nc.Opts.MaxReconnect
	if max_reconnect < 0 || s.reconnects < max_reconnect {
		nc.srvPool[num-1] = s
	} else {
		nc.srvPool = sp[0 : num-1]
	}
	if len(nc.srvPool) <= 0 {
		nc.url = nil
		return nil, ErrNoServers
	}
	nc.url = nc.srvPool[0].url
	return nc.srvPool[0], nil
}

// Will assign the correct server to the nc.Url
func (nc *Conn) pickServer() error {
	nc.url = nil
	if len(nc.srvPool) <= 0 {
		return ErrNoServers
	}
	for _, s := range nc.srvPool {
		if s != nil {
			nc.url = s.url
			return nil
		}
	}
	return ErrNoServers
}

// Create the server pool using the options given.
// We will place a Url option first, followed by any
// Server Options. We will randomize the server pool unlesss
// the NoRandomize flag is set.
func (nc *Conn) setupServerPool() error {
	nc.srvPool = make([]*srv, 0, srvPoolSize)
	if nc.Opts.Url != _EMPTY_ {
		u, err := url.Parse(nc.Opts.Url)
		if err != nil {
			return err
		}
		s := &srv{url: u}
		nc.srvPool = append(nc.srvPool, s)
	}

	var srvrs []string
	source := mrand.NewSource(time.Now().UnixNano())
	r := mrand.New(source)

	if nc.Opts.NoRandomize {
		srvrs = nc.Opts.Servers
	} else {
		in := r.Perm(len(nc.Opts.Servers))
		for _, i := range in {
			srvrs = append(srvrs, nc.Opts.Servers[i])
		}
	}
	for _, urlString := range srvrs {
		u, err := url.Parse(urlString)
		if err != nil {
			return err
		}
		s := &srv{url: u}
		nc.srvPool = append(nc.srvPool, s)
	}

	// Place default URL if pool is empty.
	if len(nc.srvPool) <= 0 {
		u, err := url.Parse(DefaultURL)
		if err != nil {
			return err
		}
		s := &srv{url: u}
		nc.srvPool = append(nc.srvPool, s)
	}

	return nc.pickServer()
}

// createConn will connect to the server and wrap the appropriate
// bufio structures. It will do the right thing when an existing
// connection is in place.
func (nc *Conn) createConn() (err error) {
	if nc.Opts.Timeout < 0 {
		return ErrBadTimeout
	}
	if _, cur := nc.currentServer(); cur == nil {
		return ErrNoServers
	} else {
		cur.lastAttempt = time.Now()
	}
	nc.conn, err = net.DialTimeout("tcp", nc.url.Host, nc.Opts.Timeout)
	if err != nil {
		return err
	}

	// No clue why, but this stalls and kills performance on Mac (Mavericks).
	// https://code.google.com/p/go/issues/detail?id=6930
	//if ip, ok := nc.conn.(*net.TCPConn); ok {
	//	ip.SetReadBuffer(defaultBufSize)
	//}

	if nc.pending != nil && nc.bw != nil {
		// Move to pending buffer.
		nc.bw.Flush()
	}
	nc.bw = bufio.NewWriterSize(nc.conn, defaultBufSize)
	return nil
}

// makeTLSConn will wrap an existing Conn using TLS
func (nc *Conn) makeTLSConn() {
	// Allow the user to configure their own tls.Config structure, otherwise
	// default to InsecureSkipVerify.
	// TODO(dlc) - We should make the more secure version the default.
	if nc.Opts.TLSConfig != nil {
		nc.conn = tls.Client(nc.conn, nc.Opts.TLSConfig)
	} else {
		nc.conn = tls.Client(nc.conn, &tls.Config{InsecureSkipVerify: true})
	}
	nc.bw = bufio.NewWriterSize(nc.conn, defaultBufSize)
}

// waitForExits will wait for all socket watcher Go routines to
// be shutdown before proceeding.
func (nc *Conn) waitForExits() {
	// Kick old flusher forcefully.
	select {
	case nc.fch <- true:
	default:
	}

	//	nc.fch <- true
	// Wait for any previous go routines.
	nc.wg.Wait()
}

// spinUpSocketWatchers will launch the Go routines responsible for
// reading and writing to the socket. This will be launched via a
// go routine itself to release any locks that may be held.
// We also use a WaitGroup to make sure we only start them on a
// reconnect when the previous ones have exited.
func (nc *Conn) spinUpSocketWatchers() {
	// Make sure everything has exited.
	nc.waitForExits()

	// We will wait on both going forward.
	nc.wg.Add(2)

	// Spin up the readLoop and the socket flusher.
	go nc.readLoop()
	go nc.flusher()

	nc.mu.Lock()
	nc.pout = 0

	if nc.Opts.PingInterval > 0 {
		if nc.ptmr == nil {
			nc.ptmr = time.AfterFunc(nc.Opts.PingInterval, nc.processPingTimer)
		} else {
			nc.ptmr.Reset(nc.Opts.PingInterval)
		}
	}
	nc.mu.Unlock()
}

// Report the connected server's Url
func (nc *Conn) ConnectedUrl() string {
	nc.mu.Lock()
	defer nc.mu.Unlock()
	if nc.status != CONNECTED {
		return _EMPTY_
	}
	return nc.url.String()
}

// Report the connected server's Id
func (nc *Conn) ConnectedServerId() string {
	nc.mu.Lock()
	defer nc.mu.Unlock()
	if nc.status != CONNECTED {
		return _EMPTY_
	}
	return nc.info.Id
}

// Low level setup for structs, etc
func (nc *Conn) setup() {
	nc.subs = make(map[int64]*Subscription)
	nc.pongs = make([]chan bool, 0, 8)

	nc.fch = make(chan bool, flushChanSize)

	// Setup scratch outbound buffer for PUB
	pub := nc.scratch[:len(_PUB_P_)]
	copy(pub, _PUB_P_)
}

// Process a connected connection and initialize properly.
// The lock should not be held entering this function.
func (nc *Conn) processConnectInit() error {
	nc.mu.Lock()
	nc.setup()

	// Set our status to connecting.
	nc.status = CONNECTING

	// Make sure to process the INFO inline here.
	if nc.err = nc.processExpectedInfo(); nc.err != nil {
		nc.mu.Unlock()
		return nc.err
	}
	nc.mu.Unlock()

	// We need these to process the sendConnect response.
	go nc.spinUpSocketWatchers()

	return nc.sendConnect()
}

// Main connect function. Will connect to the nats-server
func (nc *Conn) connect() error {
	// Create actual socket connection
	// For first connect we walk all servers in the pool and try
	// to connect immediately.
	nc.mu.Lock()
	for i := range nc.srvPool {
		nc.url = nc.srvPool[i].url
		if err := nc.createConn(); err == nil {
			// Release the lock, processConnectInit has to do its own locking.
			nc.mu.Unlock()
			err = nc.processConnectInit()
			nc.mu.Lock()

			if err == nil {
				nc.srvPool[i].didConnect = true
				nc.srvPool[i].reconnects = 0
				break
			} else {
				nc.err = err
				nc.mu.Unlock()
				nc.close(DISCONNECTED, false)
				nc.mu.Lock()
				nc.url = nil
			}
		} else {
			// Cancel out default connection refused, will trigger the
			// No servers error conditional
			if matched, _ := regexp.Match(`connection refused`, []byte(err.Error())); matched {
				nc.err = nil
			}
		}
	}
	defer nc.mu.Unlock()

	if nc.err == nil && nc.status != CONNECTED {
		nc.err = ErrNoServers
	}
	return nc.err
}

// This will check to see if the connection should be
// secure. This can be dictated from either end and should
// only be called after the INIT protocol has been received.
func (nc *Conn) checkForSecure() error {
	// Check to see if we need to engage TLS
	o := nc.Opts

	// Check for mismatch in setups
	if o.Secure && !nc.info.TLSRequired {
		return ErrSecureConnWanted
	} else if nc.info.TLSRequired && !o.Secure {
		return ErrSecureConnRequired
	}

	// Need to rewrap with bufio
	if o.Secure {
		nc.makeTLSConn()
	}
	return nil
}

// processExpectedInfo will look for the expected first INFO message
// sent when a connection is established. The lock should be held entering.
func (nc *Conn) processExpectedInfo() error {
	nc.conn.SetReadDeadline(time.Now().Add(2 * time.Second))
	defer nc.conn.SetReadDeadline(time.Time{})

	c := &control{}
	if err := nc.readOp(c); err != nil {
		nc.mu.Unlock()
		nc.processOpErr(err)
		nc.mu.Lock()
		return err
	}
	// The nats protocol should send INFO first always.
	if c.op != _INFO_OP_ {
		nc.mu.Unlock()
		err := errors.New("nats: Protocol exception, INFO not received")
		nc.processOpErr(err)
		nc.mu.Lock()
		return err
	}
	nc.processInfo(c.args)
	return nc.checkForSecure()
}

// Sends a protocol control message by queueing into the bufio writer
// and kicking the flush Go routine.  These writes are protected.
func (nc *Conn) sendProto(proto string) {
	nc.mu.Lock()
	nc.bw.WriteString(proto)
	nc.kickFlusher()
	nc.mu.Unlock()
}

// Generate a connect protocol message, issuing user/password if
// applicable. The lock is assumed to be held upon entering.
func (nc *Conn) connectProto() (string, error) {
	o := nc.Opts
	var user, pass string
	u := nc.url.User
	if u != nil {
		user = u.Username()
		pass, _ = u.Password()
	}
	cinfo := connectInfo{o.Verbose, o.Pedantic, user, pass,
		o.Secure, o.Name, LangString, Version}
	b, err := json.Marshal(cinfo)
	if err != nil {
		nc.err = ErrJsonParse
		return _EMPTY_, nc.err
	}
	return fmt.Sprintf(conProto, b), nil
}

// Send a connect protocol message to the server, issue user/password if
// applicable. Will wait for a flush to return from the server for error
// processing. The lock should not be held entering this function.
func (nc *Conn) sendConnect() error {
	nc.mu.Lock()
	cProto, err := nc.connectProto()
	if err != nil {
		nc.mu.Unlock()
		return err
	}

	timeout := nc.Opts.Timeout
	nc.mu.Unlock()

	nc.sendProto(cProto)

<<<<<<< HEAD
	if err := nc.FlushTimeout(DefaultTimeout); err != nil {
		if strings.HasPrefix(err.Error(), "tls: ") {
			return ErrSecureConnFailed
		}
=======
	if err := nc.FlushTimeout(timeout); err != nil {
>>>>>>> 675093b5
		return err
	}

	nc.mu.Lock()
	defer nc.mu.Unlock()

	if nc.isClosed() {
		return nc.err
	}
	// This is where we are truly connected.
	nc.status = CONNECTED

	return nil
}

// A control protocol line.
type control struct {
	op, args string
}

// Read a control line and process the intended op.
func (nc *Conn) readOp(c *control) error {
	if nc.isClosed() {
		return ErrConnectionClosed
	}
	br := bufio.NewReaderSize(nc.conn, defaultBufSize)
	b, pre, err := br.ReadLine()
	if err != nil {
		return err
	}
	if pre {
		// FIXME: Be more specific here?
		return errors.New("nats: Line too long")
	}
	// Do straight move to string rep.
	line := *(*string)(unsafe.Pointer(&b))
	parseControl(line, c)
	return nil
}

// Parse a control line from the server.
func parseControl(line string, c *control) {
	toks := strings.SplitN(line, _SPC_, 2)
	if len(toks) == 1 {
		c.op = strings.TrimSpace(toks[0])
		c.args = _EMPTY_
	} else if len(toks) == 2 {
		c.op, c.args = strings.TrimSpace(toks[0]), strings.TrimSpace(toks[1])
	} else {
		c.op = _EMPTY_
	}
}

func (nc *Conn) processDisconnect() {
	nc.status = DISCONNECTED
	if nc.err != nil {
		return
	}
	if nc.info.TLSRequired {
		nc.err = ErrSecureConnRequired
	} else {
		nc.err = ErrConnectionClosed
	}
}

// This will process a disconnect when reconnect is allowed.
// The lock should not be held on entering this function.
func (nc *Conn) processReconnect() {
	nc.mu.Lock()
	defer nc.mu.Unlock()

	if !nc.isClosed() {
		// If we are already in the proper state, just return.
		if nc.isReconnecting() {
			return
		}
		nc.status = RECONNECTING
		if nc.ptmr != nil {
			nc.ptmr.Stop()
		}
		if nc.conn != nil {
			nc.bw.Flush()
			nc.conn.Close()
			nc.conn = nil
		}
		go nc.doReconnect()
	}
}

// flushReconnectPending will push the pending items that were
// gathered while we were in a RECONNECTING state to the socket.
func (nc *Conn) flushReconnectPendingItems() {
	if nc.pending == nil {
		return
	}
	if nc.pending.Len() > 0 {
		nc.bw.Write(nc.pending.Bytes())
	}
	nc.pending = nil
}

// Try to reconnect using the option parameters.
// This function assumes we are allowed to reconnect.
func (nc *Conn) doReconnect() {
	// We want to make sure we have the other watchers shutdown properly
	// here before we proceed past this point.
	nc.waitForExits()

	// FIXME(dlc) - We have an issue here if we have
	// outstanding flush points (pongs) and they were not
	// sent out, but are still in the pipe.

	// Hold the lock manually and release where needed below,
	// can't do defer here.
	nc.mu.Lock()

	// Create a new pending buffer to underpin the bufio Writer while
	// we are reconnecting.
	nc.pending = &bytes.Buffer{}
	nc.bw = bufio.NewWriterSize(nc.pending, defaultPendingSize)

	// Clear any errors.
	nc.err = nil

	// Perform appropriate callback if needed for a disconnect.
	dcb := nc.Opts.DisconnectedCB
	if dcb != nil {
		nc.mu.Unlock()
		dcb(nc)
		nc.mu.Lock()
	}

	for len(nc.srvPool) > 0 {
		cur, err := nc.selectNextServer()
		if err != nil {
			nc.err = err
			break
		}

		// Sleep appropriate amount of time before the
		// connection attempt if connecting to same server
		// we just got disconnected from..
		if time.Since(cur.lastAttempt) < nc.Opts.ReconnectWait {
			sleepTime := nc.Opts.ReconnectWait - time.Since(cur.lastAttempt)
			nc.mu.Unlock()
			time.Sleep(sleepTime)
			nc.mu.Lock()
		}

		// Check if we have been closed first.
		if nc.isClosed() {
			break
		}

		// Mark that we tried a reconnect
		cur.reconnects += 1

		// Try to create a new connection
		err = nc.createConn()

		// Not yet connected, retry...
		// Continue to hold the lock
		if err != nil {
			nc.err = nil
			continue
		}

		// We are reconnected
		nc.Reconnects += 1

		// Clear out server stats for the server we connected to..
		cur.didConnect = true
		cur.reconnects = 0

		// Set our status to connecting.
		nc.status = CONNECTING

		// Process Connect logic
		if nc.err = nc.processExpectedInfo(); nc.err == nil {
			// Send our connect info as normal
			cProto, err := nc.connectProto()
			if err != nil {
				continue
			}

			nc.bw.WriteString(cProto)
			// Send existing subscription state
			nc.resendSubscriptions()
			// Now send off and clear pending buffer
			nc.flushReconnectPendingItems()
			// This is where we are truly connected.
			nc.status = CONNECTED

			// Spin up socket watchers again
			go nc.spinUpSocketWatchers()
		} else {
			nc.status = RECONNECTING
			continue
		}

		// snapshot the reconnect callback while lock is held.
		rcb := nc.Opts.ReconnectedCB

		// Release lock here, we will return below.
		nc.mu.Unlock()

		// Make sure to flush everything
		nc.Flush()

		// Call reconnectedCB if appropriate. We are already in a
		// separate Go routine here, so ok to call direct.
		if rcb != nil {
			rcb(nc)
		}
		return
	}

	// Call into close.. We have no servers left..
	if nc.err == nil {
		nc.err = ErrNoServers
	}
	nc.mu.Unlock()
	nc.Close()
}

// processOpErr handles errors from reading or parsing the protocol.
// The lock should not be held entering this function.
func (nc *Conn) processOpErr(err error) {
	nc.mu.Lock()
	if nc.isClosed() || nc.isReconnecting() {
		nc.mu.Unlock()
		return
	}
	allowReconnect := nc.Opts.AllowReconnect && nc.status == CONNECTED
	nc.mu.Unlock()

	if allowReconnect {
		nc.processReconnect()
	} else {
		nc.mu.Lock()
		nc.processDisconnect()
		nc.err = err
		nc.mu.Unlock()
		nc.Close()
	}
}

// readLoop() will sit on the socket reading and processing the
// protocol from the server. It will dispatch appropriately based
// on the op type.
func (nc *Conn) readLoop() {
	// Release the wait group on exit
	defer nc.wg.Done()

	// Create a parseState if needed.
	nc.mu.Lock()
	if nc.ps == nil {
		nc.ps = &parseState{}
	}
	nc.mu.Unlock()

	// Stack based buffer.
	b := make([]byte, defaultBufSize)

	for {
		// FIXME(dlc): RWLock here?
		nc.mu.Lock()
		sb := nc.isClosed() || nc.isReconnecting()
		if sb {
			nc.ps = &parseState{}
		}
		conn := nc.conn
		nc.mu.Unlock()

		if sb || conn == nil {
			break
		}

		n, err := conn.Read(b)
		if err != nil {
			nc.processOpErr(err)
			break
		}

		if err := nc.parse(b[:n]); err != nil {
			nc.processOpErr(err)
			break
		}
	}
	// Clear the parseState here..
	nc.mu.Lock()
	nc.ps = nil
	nc.mu.Unlock()
}

// deliverMsgs waits on the delivery channel shared with readLoop and processMsg.
// It is used to deliver messages to asynchronous subscribers.
func (nc *Conn) deliverMsgs(ch chan *Msg) {
	for {
		nc.mu.Lock()
		closed := nc.isClosed()
		nc.mu.Unlock()
		if closed {
			break
		}

		m, ok := <-ch
		if !ok {
			break
		}
		s := m.Sub

		// Capture under locks
		s.mu.Lock()
		conn := s.conn
		mcb := s.mcb
		max := s.max
		s.mu.Unlock()

		if conn == nil || mcb == nil {
			continue
		}

		delivered := atomic.AddUint64(&s.delivered, 1)
		if max <= 0 || delivered <= max {
			mcb(m)
		}
		// If we have hit the max for delivered msgs, remove sub.
		if max > 0 && delivered >= max {
			nc.mu.Lock()
			nc.removeSub(s)
			nc.mu.Unlock()
			break
		}
	}
}

// processMsg is called by parse and will place the msg on the
// appropriate channel for processing. All subscribers have their
// their own channel. If the channel is full, the connection is
// considered a slow subscriber.
func (nc *Conn) processMsg(msg []byte) {
	// Lock from here on out.
	nc.mu.Lock()

	// Stats
	nc.InMsgs += 1
	nc.InBytes += uint64(len(msg))

	sub := nc.subs[nc.ps.ma.sid]
	if sub == nil {
		nc.mu.Unlock()
		return
	}

	sub.mu.Lock()

	// This is a catch all for more than max messages delivered.
	if sub.max > 0 && sub.msgs > sub.max {
		sub.mu.Unlock()
		nc.removeSub(sub)
		nc.mu.Unlock()
		return
	}

	// Sub internal stats
	sub.msgs += 1
	sub.bytes += uint64(len(msg))

	// Copy them into string
	subj := string(nc.ps.ma.subject)
	reply := string(nc.ps.ma.reply)

	// FIXME(dlc): Need to copy, should/can do COW?
	newMsg := make([]byte, len(msg))
	copy(newMsg, msg)

	// FIXME(dlc): Should we recycle these containers?
	m := &Msg{Data: newMsg, Subject: subj, Reply: reply, Sub: sub}

	if sub.mch != nil {
		if len(sub.mch) >= nc.Opts.SubChanLen {
			nc.processSlowConsumer(sub)
		} else {
			// Clear always
			sub.sc = false
			sub.mch <- m
		}
	}

	sub.mu.Unlock()
	nc.mu.Unlock()
}

// processSlowConsumer will set SlowConsumer state and fire the
// async error handler if registered.
func (nc *Conn) processSlowConsumer(s *Subscription) {
	nc.err = ErrSlowConsumer
	if nc.Opts.AsyncErrorCB != nil && !s.sc {
		go nc.Opts.AsyncErrorCB(nc, s, ErrSlowConsumer)
	}
	s.sc = true
}

// flusher is a separate Go routine that will process flush requests for the write
// bufio. This allows coalescing of writes to the underlying socket.
func (nc *Conn) flusher() {
	// Release the wait group
	defer nc.wg.Done()

	// snapshot the bw and conn since they can change from underneath of us.
	nc.mu.Lock()
	bw := nc.bw
	conn := nc.conn
	fch := nc.fch
	nc.mu.Unlock()

	if conn == nil || bw == nil {
		return
	}

	for {
		if _, ok := <-fch; !ok {
			return
		}
		nc.mu.Lock()

		// Check to see if we should bail out.
		if !nc.isConnected() || bw != nc.bw || conn != nc.conn {
			nc.mu.Unlock()
			return
		}
		if bw.Buffered() > 0 {
			nc.err = bw.Flush()
		}
		nc.mu.Unlock()
	}
}

// processPing will send an immediate pong protocol response to the
// server. The server uses this mechanism to detect dead clients.
func (nc *Conn) processPing() {
	nc.sendProto(pongProto)
}

// processPong is used to process responses to the client's ping
// messages. We use pings for the flush mechanism as well.
func (nc *Conn) processPong() {
	var ch chan bool

	nc.mu.Lock()
	if len(nc.pongs) > 0 {
		ch = nc.pongs[0]
		nc.pongs = nc.pongs[1:]
	}
	nc.pout = 0
	nc.mu.Unlock()
	if ch != nil {
		ch <- true
	}
}

// processOK is a placeholder for processing OK messages.
func (nc *Conn) processOK() {
	// do nothing
}

// processInfo is used to parse the info messages sent
// from the server.
func (nc *Conn) processInfo(info string) {
	if info == _EMPTY_ {
		return
	}
	nc.err = json.Unmarshal([]byte(info), &nc.info)
}

// LastError reports the last error encountered via the Connection.
func (nc *Conn) LastError() error {
	return nc.err
}

// processErr processes any error messages from the server and
// sets the connection's lastError.
func (nc *Conn) processErr(e string) {
	// FIXME(dlc) - process Slow Consumer signals special.
	if e == STALE_CONNECTION {
		nc.processOpErr(ErrStaleConnection)
	} else {
		var doCbs = true

		nc.mu.Lock()
		nc.err = errors.New("nats: " + e)
		doCbs = (nc.status != CONNECTING)
		nc.mu.Unlock()
		nc.close(CLOSED, doCbs)
	}
}

// kickFlusher will send a bool on a channel to kick the
// flush Go routine to flush data to the server.
func (nc *Conn) kickFlusher() {
	if nc.bw != nil {
		select {
		case nc.fch <- true:
		default:
		}
	}
}

// Used for handrolled itoa
const digits = "0123456789"

// publish is the internal function to publish messages to a nats-server.
// Sends a protocol data message by queueing into the bufio writer
// and kicking the flush go routine. These writes should be protected.
func (nc *Conn) publish(subj, reply string, data []byte) error {
	if subj == "" {
		return ErrBadSubject
	}
	nc.mu.Lock()

	// Proactively reject payloads over the threshold set by server.
	var msgSize int64
	msgSize = int64(len(data))
	if msgSize > nc.info.MaxPayload {
		nc.mu.Unlock()
		return ErrMaxPayload
	}

	if nc.isClosed() {
		nc.mu.Unlock()
		return ErrConnectionClosed
	}

	if nc.err != nil {
		err := nc.err
		nc.mu.Unlock()
		return err
	}

	msgh := nc.scratch[:len(_PUB_P_)]
	msgh = append(msgh, subj...)
	msgh = append(msgh, ' ')
	if reply != "" {
		msgh = append(msgh, reply...)
		msgh = append(msgh, ' ')
	}

	// We could be smarter here, but simple loop is ok,
	// just avoid strconv in fast path
	// FIXME(dlc) - Find a better way here.
	// msgh = strconv.AppendInt(msgh, int64(len(data)), 10)

	var b [12]byte
	var i = len(b)
	if len(data) > 0 {
		for l := len(data); l > 0; l /= 10 {
			i -= 1
			b[i] = digits[l%10]
		}
	} else {
		i -= 1
		b[i] = digits[0]
	}

	msgh = append(msgh, b[i:]...)
	msgh = append(msgh, _CRLF_...)

	// FIXME, do deadlines here
	if _, err := nc.bw.Write(msgh); err != nil {
		defer nc.mu.Unlock()
		nc.err = err
		return err
	}
	if _, err := nc.bw.Write(data); err != nil {
		defer nc.mu.Unlock()
		nc.err = err
		return err
	}

	if _, err := nc.bw.WriteString(_CRLF_); err != nil {
		defer nc.mu.Unlock()
		nc.err = err
		return err
	}

	nc.OutMsgs += 1
	nc.OutBytes += uint64(len(data))

	nc.kickFlusher()
	nc.mu.Unlock()
	return nil
}

// Publish publishes the data argument to the given subject. The data
// argument is left untouched and needs to be correctly interpreted on
// the receiver.
func (nc *Conn) Publish(subj string, data []byte) error {
	return nc.publish(subj, _EMPTY_, data)
}

// PublishMsg publishes the Msg structure, which includes the
// Subject, an optional Reply and an optional Data field.
func (nc *Conn) PublishMsg(m *Msg) error {
	return nc.publish(m.Subject, m.Reply, m.Data)
}

// PublishRequest will perform a Publish() excpecting a response on the
// reply subject. Use Request() for automatically waiting for a response
// inline.
func (nc *Conn) PublishRequest(subj, reply string, data []byte) error {
	return nc.publish(subj, reply, data)
}

// Request will create an Inbox and perform a Request() call
// with the Inbox reply and return the first reply received.
// This is optimized for the case of multiple responses.
func (nc *Conn) Request(subj string, data []byte, timeout time.Duration) (m *Msg, err error) {
	inbox := NewInbox()
	s, err := nc.subscribe(inbox, _EMPTY_, nil, RequestChanLen)
	if err != nil {
		return nil, err
	}
	s.AutoUnsubscribe(1)
	err = nc.PublishRequest(subj, inbox, data)
	if err == nil {
		m, err = s.NextMsg(timeout)
	}
	s.Unsubscribe()
	return
}

const InboxPrefix = "_INBOX."

// NewInbox will return an inbox string which can be used for directed replies from
// subscribers. These are guaranteed to be unique, but can be shared and subscribed
// to by others.
func NewInbox() string {
	u := make([]byte, 13)
	io.ReadFull(rand.Reader, u)
	return fmt.Sprintf("%s%s", InboxPrefix, hex.EncodeToString(u))
}

// subscribe is the internal subscribe function that indicates interest in a subject.
func (nc *Conn) subscribe(subj, queue string, cb MsgHandler, chanlen int) (*Subscription, error) {
	nc.mu.Lock()
	// ok here, but defer is expensive
	defer nc.kickFlusher()
	defer nc.mu.Unlock()

	if nc.isClosed() {
		return nil, ErrConnectionClosed
	}

	sub := &Subscription{Subject: subj, Queue: queue, mcb: cb, conn: nc}
	sub.mch = make(chan *Msg, chanlen)

	// If we have an async callback, start up a sub specific
	// Go routine to deliver the messages.
	if cb != nil {
		go nc.deliverMsgs(sub.mch)
	}

	sub.sid = atomic.AddInt64(&nc.ssid, 1)
	nc.subs[sub.sid] = sub

	// We will send these for all subs when we reconnect
	// so that we can suppress here.
	if !nc.isReconnecting() {
		nc.bw.WriteString(fmt.Sprintf(subProto, subj, queue, sub.sid))
	}
	return sub, nil
}

// Subscribe will express interest in the given subject. The subject
// can have wildcards (partial:*, full:>). Messages will be delivered
// to the associated MsgHandler. If no MsgHandler is given, the
// subscription is a synchronous subscription and can be polled via
// Subscription.NextMsg().
func (nc *Conn) Subscribe(subj string, cb MsgHandler) (*Subscription, error) {
	return nc.subscribe(subj, _EMPTY_, cb, nc.Opts.SubChanLen)
}

// SubscribeSync is syntactic sugar for Subscribe(subject, nil).
func (nc *Conn) SubscribeSync(subj string) (*Subscription, error) {
	return nc.subscribe(subj, _EMPTY_, nil, nc.Opts.SubChanLen)
}

// QueueSubscribe creates an asynchronous queue subscriber on the given subject.
// All subscribers with the same queue name will form the queue group and
// only one member of the group will be selected to receive any given
// message asynchronously.
func (nc *Conn) QueueSubscribe(subj, queue string, cb MsgHandler) (*Subscription, error) {
	return nc.subscribe(subj, queue, cb, nc.Opts.SubChanLen)
}

// QueueSubscribeSync creates a synchronous queue subscriber on the given
// subject. All subscribers with the same queue name will form the queue
// group and only one member of the group will be selected to receive any
// given message synchronously.
func (nc *Conn) QueueSubscribeSync(subj, queue string) (*Subscription, error) {
	return nc.subscribe(subj, queue, nil, nc.Opts.SubChanLen)
}

// unsubscribe performs the low level unsubscribe to the server.
// Use Subscription.Unsubscribe()
func (nc *Conn) unsubscribe(sub *Subscription, max int) error {
	nc.mu.Lock()
	// ok here, but defer is expensive
	defer nc.kickFlusher()
	defer nc.mu.Unlock()

	if nc.isClosed() {
		return ErrConnectionClosed
	}

	s := nc.subs[sub.sid]
	// Already unsubscribed
	if s == nil {
		return nil
	}

	maxStr := _EMPTY_
	if max > 0 {
		s.max = uint64(max)
		maxStr = strconv.Itoa(max)
	} else {
		nc.removeSub(s)
	}
	// We will send these for all subs when we reconnect
	// so that we can suppress here.
	if !nc.isReconnecting() {
		nc.bw.WriteString(fmt.Sprintf(unsubProto, s.sid, maxStr))
	}
	return nil
}

// Lock for nc should be held here upon entry
func (nc *Conn) removeSub(s *Subscription) {
	delete(nc.subs, s.sid)
	s.mu.Lock()
	defer s.mu.Unlock()
	if s.mch != nil {
		// Kick out deliverMsgs Goroutine
		close(s.mch)
		s.mch = nil
	}
	// Mark as invalid
	s.conn = nil
}

// IsValid returns a boolean indicating whether the subscription
// is still active. This will return false if the subscription has
// already been closed.
func (s *Subscription) IsValid() bool {
	s.mu.Lock()
	defer s.mu.Unlock()
	return s.conn != nil
}

// Unsubscribe will remove interest in the given subject.
func (s *Subscription) Unsubscribe() error {
	s.mu.Lock()
	conn := s.conn
	s.mu.Unlock()
	if conn == nil {
		return ErrBadSubscription
	}
	return conn.unsubscribe(s, 0)
}

// AutoUnsubscribe will issue an automatic Unsubscribe that is
// processed by the server when max messages have been received.
// This can be useful when sending a request to an unknown number
// of subscribers. Request() uses this functionality.
func (s *Subscription) AutoUnsubscribe(max int) error {
	s.mu.Lock()
	conn := s.conn
	s.mu.Unlock()
	if conn == nil {
		return ErrBadSubscription
	}
	return conn.unsubscribe(s, max)
}

// NextMsg() will return the next message available to a synchronous subscriber
// or block until one is available. A timeout can be used to return when no
// message has been delivered.
func (s *Subscription) NextMsg(timeout time.Duration) (msg *Msg, err error) {
	s.mu.Lock()
	if s.mch == nil {
		s.mu.Unlock()
		return nil, ErrConnectionClosed
	}
	if s.mcb != nil {
		s.mu.Unlock()
		return nil, errors.New("nats: Illegal call on an async Subscription")
	}
	if s.conn == nil {
		s.mu.Unlock()
		return nil, ErrBadSubscription
	}
	if s.sc {
		s.sc = false
		s.mu.Unlock()
		return nil, ErrSlowConsumer
	}

	// snapshot
	nc := s.conn
	mch := s.mch
	max := s.max
	s.mu.Unlock()

	var ok bool
	t := time.NewTimer(timeout)
	defer t.Stop()

	select {
	case msg, ok = <-mch:
		if !ok {
			return nil, ErrConnectionClosed
		}
		delivered := atomic.AddUint64(&s.delivered, 1)
		if max > 0 {
			if delivered > max {
				return nil, errors.New("nats: Max messages delivered")
			}
			// Remove subscription if we have reached max.
			if delivered == max {
				nc.mu.Lock()
				nc.removeSub(s)
				nc.mu.Unlock()
			}
		}

	case <-t.C:
		return nil, ErrTimeout
	}

	return
}

// Queued returns the number of queued messages in the client for this subscription.
func (s *Subscription) QueuedMsgs() (int, error) {
	s.mu.Lock()
	defer s.mu.Unlock()
	if s.conn == nil {
		return -1, ErrBadSubscription
	}
	return len(s.mch), nil
}

// FIXME: This is a hack
// removeFlushEntry is needed when we need to discard queued up responses
// for our pings as part of a flush call. This happens when we have a flush
// call outstanding and we call close.
func (nc *Conn) removeFlushEntry(ch chan bool) bool {
	nc.mu.Lock()
	defer nc.mu.Unlock()
	if nc.pongs == nil {
		return false
	}
	for i, c := range nc.pongs {
		if c == ch {
			nc.pongs[i] = nil
			return true
		}
	}
	return false
}

// The lock must be held entering this function.
func (nc *Conn) sendPing(ch chan bool) {
	nc.pongs = append(nc.pongs, ch)
	nc.bw.WriteString(pingProto)
	// Flush in place.
	nc.bw.Flush()
}

func (nc *Conn) processPingTimer() {
	nc.mu.Lock()

	if nc.status != CONNECTED {
		nc.mu.Unlock()
		return
	}

	// Check for violation
	nc.pout += 1
	if nc.pout > nc.Opts.MaxPingsOut {
		nc.mu.Unlock()
		nc.processOpErr(ErrStaleConnection)
		return
	}

	nc.sendPing(nil)
	nc.ptmr.Reset(nc.Opts.PingInterval)
	nc.mu.Unlock()
}

// FlushTimeout allows a Flush operation to have an associated timeout.
func (nc *Conn) FlushTimeout(timeout time.Duration) (err error) {
	if timeout <= 0 {
		return errors.New("nats: Bad timeout value")
	}

	nc.mu.Lock()
	if nc.isClosed() {
		nc.mu.Unlock()
		return ErrConnectionClosed
	}
	t := time.NewTimer(timeout)
	defer t.Stop()

	ch := make(chan bool) // FIXME: Inefficient?
	nc.sendPing(ch)
	nc.mu.Unlock()

	select {
	case _, ok := <-ch:
		if !ok {
			err = ErrConnectionClosed
		} else {
			nc.mu.Lock()
			err = nc.err
			nc.mu.Unlock()
			close(ch)
		}
	case <-t.C:
		err = ErrTimeout
	}

	if err != nil {
		nc.removeFlushEntry(ch)
	}
	return
}

// Flush will perform a round trip to the server and return when it
// receives the internal reply.
func (nc *Conn) Flush() error {
	return nc.FlushTimeout(60 * time.Second)
}

// Buffered will return the number of bytes buffered to be sent to the server.
func (nc *Conn) Buffered() (int, error) {
	nc.mu.Lock()
	defer nc.mu.Unlock()
	if nc.isClosed() || nc.bw == nil {
		return -1, ErrConnectionClosed
	}
	return nc.bw.Buffered(), nil
}

// resendSubscriptions will send our subscription state back to the
// server. Used in reconnects
func (nc *Conn) resendSubscriptions() {
	for _, s := range nc.subs {
		nc.bw.WriteString(fmt.Sprintf(subProto, s.Subject, s.Queue, s.sid))
		if s.max > 0 {
			maxStr := strconv.Itoa(int(s.max))
			nc.bw.WriteString(fmt.Sprintf(unsubProto, s.sid, maxStr))
		}
	}
}

// Clear pending flush calls and reset
func (nc *Conn) resetPendingFlush() {
	nc.clearPendingFlushCalls()
	nc.pongs = make([]chan bool, 0, 8)
}

// This will clear any pending flush calls and release pending calls.
func (nc *Conn) clearPendingFlushCalls() {
	nc.mu.Lock()
	defer nc.mu.Unlock()

	// Clear any queued pongs, e.g. pending flush calls.
	for _, ch := range nc.pongs {
		if ch != nil {
			ch <- true
		}
	}
	nc.pongs = nil
}

// Low level close call that will do correct cleanup and set
// desired status. Also controls whether user defined callbacks
// will be triggered. The lock should not be held entering this
// function. This function will handle the locking manually.
func (nc *Conn) close(status Status, doCBs bool) {
	nc.mu.Lock()
	if nc.isClosed() {
		nc.status = status
		nc.mu.Unlock()
		return
	}
	nc.status = CLOSED
	nc.mu.Unlock()

	// Kick the Go routines so they fall out.
	// fch will be closed on finalizer
	nc.kickFlusher()

	// Clear any queued pongs, e.g. pending flush calls.
	nc.clearPendingFlushCalls()

	nc.mu.Lock()

	if nc.ptmr != nil {
		nc.ptmr.Stop()
	}

	// Close sync subscriber channels and release any
	// pending NextMsg() calls.
	for _, s := range nc.subs {
		s.mu.Lock()
		if s.mch != nil {
			close(s.mch)
			s.mch = nil
		}
		// Mark as invalid, for signalling to deliverMsgs
		s.mcb = nil
		s.mu.Unlock()
	}
	nc.subs = nil

	// Perform appropriate callback if needed for a disconnect.
	dcb := nc.Opts.DisconnectedCB
	if doCBs && nc.conn != nil && dcb != nil {
		go dcb(nc)
	}

	// Go ahead and make sure we have flushed the outbound buffer.
	nc.status = CLOSED
	if nc.conn != nil {
		nc.bw.Flush()
		nc.conn.Close()
	}
	ccb := nc.Opts.ClosedCB
	nc.mu.Unlock()

	// Perform appropriate callback if needed for a connection closed.
	if doCBs && ccb != nil {
		ccb(nc)
	}
	nc.mu.Lock()
	nc.status = status
	nc.mu.Unlock()
}

// Close will close the connection to the server. This call will release
// all blocking calls, such as Flush() and NextMsg()
func (nc *Conn) Close() {
	nc.close(CLOSED, true)
}

// Test if Conn has been closed.
func (nc *Conn) IsClosed() bool {
	nc.mu.Lock()
	defer nc.mu.Unlock()
	return nc.isClosed()
}

// Test if Conn is reconnecting.
func (nc *Conn) IsReconnecting() bool {
	nc.mu.Lock()
	defer nc.mu.Unlock()
	return nc.isReconnecting()
}

// Status returns the current state of the connection.
func (nc *Conn) Status() Status {
	nc.mu.Lock()
	defer nc.mu.Unlock()
	return nc.status
}

// Test if Conn has been closed Lock is assumed held.
func (nc *Conn) isClosed() bool {
	return nc.status == CLOSED
}

// Test if Conn is being reconnected.
func (nc *Conn) isReconnecting() bool {
	return nc.status == RECONNECTING
}

// Test if Conn is connected or connecting.
func (nc *Conn) isConnected() bool {
	return nc.status == CONNECTING || nc.status == CONNECTED
}

// Stats will return a race safe copy of the Statistics section for the connection.
func (nc *Conn) Stats() Statistics {
	nc.mu.Lock()
	defer nc.mu.Unlock()
	stats := nc.Statistics
	return stats
}

// MaxPayload returns the size limit that a message payload can have.
func (nc *Conn) MaxPayload() int64 {
	nc.mu.Lock()
	defer nc.mu.Unlock()
	return nc.info.MaxPayload
}<|MERGE_RESOLUTION|>--- conflicted
+++ resolved
@@ -693,14 +693,10 @@
 
 	nc.sendProto(cProto)
 
-<<<<<<< HEAD
-	if err := nc.FlushTimeout(DefaultTimeout); err != nil {
+	if err := nc.FlushTimeout(timeout); err != nil {
 		if strings.HasPrefix(err.Error(), "tls: ") {
 			return ErrSecureConnFailed
 		}
-=======
-	if err := nc.FlushTimeout(timeout); err != nil {
->>>>>>> 675093b5
 		return err
 	}
 
