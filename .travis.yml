--- conflicted
+++ resolved
@@ -11,11 +11,7 @@
 - go get -u github.com/client9/misspell/cmd/misspell
 before_script:
 - $(exit $(go fmt ./... | wc -l))
-<<<<<<< HEAD
-- $([ ! -f 'go_test.mod' ] && cp go.mod go_test.mod && cp go.sum go_test.sum)
-=======
 - if [[ ! -f 'go_test.mod' ]]; then cp go.mod go_test.mod; cp go.sum go_test.sum; fi
->>>>>>> 0df4f625
 - go vet -modfile=go_test.mod ./...
 - find . -type f -name "*.go" | xargs misspell -error -locale US
 - staticcheck ./...
